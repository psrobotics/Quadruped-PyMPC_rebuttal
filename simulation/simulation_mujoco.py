--- conflicted
+++ resolved
@@ -466,7 +466,6 @@
     # -------------------------------------------------------------------------------------------------
 
     # Compute Stance Torque ---------------------------------------------------------------------------
-<<<<<<< HEAD
     feet_jac = env.feet_jacobians(frame='world', return_rot_jac=False)
     # Compute feet velocities
     feet_vel = LegsAttr(**{leg_name: feet_jac[leg_name] @ env.mjData.qvel for leg_name in legs_order})
@@ -482,37 +481,6 @@
     # ---------------------------------------------------------------------------------------------------
 
     # Compute Swing Torque ------------------------------------------------------------------------------
-=======
-    # Compute the jacobian of the contact points
-    # TODO: Comment should explain this Jacobian, is this the Jacobian of the contact points?
-
-    jac_feet = env.feet_jacobians(frame='world', return_rot_jac=False)
-    # Compute jacobian derivatives of the contact points
-    # TODO: Mujoco offers analytical derivatives of the Jacobian, why finite difference?
-    jac_feet_dot = (jac_feet - jac_feet_prev) / simulation_dt   # Finite difference approximation
-    jac_feet_prev = copy.deepcopy(jac_feet)  # Update previous Jacobians
-    # Compute the torque with the contact jacobian (-J*f)
-    # index 6:9 -> FL, 9:12 -> FR, 12:15 -> RL, 15:18 -> RR  # TODO: This should not be hardcoded.
-    tau_FL = -np.matmul(jac_feet.FL[:, 6:9].T,   nmpc_GRFs[0:3]) * current_contact[0]
-    tau_FR = -np.matmul(jac_feet.FR[:, 9:12].T,  nmpc_GRFs[3:6]) * current_contact[1]
-    tau_RL = -np.matmul(jac_feet.RL[:, 12:15].T, nmpc_GRFs[6:9]) * current_contact[2]
-    tau_RR = -np.matmul(jac_feet.RR[:, 15:18].T, nmpc_GRFs[9:12]) * current_contact[3]
-    # ---------------------------------------------------------------------------------------------------
-
-    # Compute Swing Torque ------------------------------------------------------------------------------
-    # Compute foot position and velocities
-    # TODO: The feet velocity can be computed from qvel and the jacobian, why finite difference?
-    # feet_vel = (feet_pos - feet_pos_prev) / simulation_dt  # Finite difference approximation
-    feet_vel = LegsAttr(**{leg_name: jac_feet[leg_name] @ env.mjData.qvel for leg_name in legs_order})
-    # Update previous foot positions
-    feet_pos_prev = copy.deepcopy(feet_pos)
-
-    # Compute the reference for the swing trajectory
-    if (use_print_debug):
-        print("swing_period: ", swing_period)
-        print("swing_time: ", swing_time)
-
->>>>>>> 87f7f745
     for leg_id, leg_name in enumerate(legs_order):
         # Swing time reset
         if current_contact[leg_id] == 0:
@@ -527,9 +495,6 @@
 
     # The swing controller is in the end-effector space. For its computation,
     # we save for simplicity joints position and velocities
-    # TODO: Indices should not be hardcoded. Env should be provided with the joint names per legs, such that ids are
-    #  automatically queried per robot URDF. We should assume quadruped structure, nothing else (leg names, leg order)
-
     qpos, qvel = env.mjData.qpos, env.mjData.qvel
     # centrifugal, coriolis, gravity
     legs_qfrc_bias = LegsAttr(FL=env.mjData.qfrc_bias[env.legs_qvel_idx.FL],
@@ -540,83 +505,11 @@
     # and inertia matrix
     mass_matrix = np.zeros((env.mjModel.nv, env.mjModel.nv))
     mujoco.mj_fullM(env.mjModel, mass_matrix, env.mjData.qM)
-<<<<<<< HEAD
     # Get the mass matrix of the legs
     legs_mass_matrix = LegsAttr(FL=mass_matrix[np.ix_(env.legs_qvel_idx.FL, env.legs_qvel_idx.FL)],
                                 FR=mass_matrix[np.ix_(env.legs_qvel_idx.FR, env.legs_qvel_idx.FR)],
                                 RL=mass_matrix[np.ix_(env.legs_qvel_idx.RL, env.legs_qvel_idx.RL)],
                                 RR=mass_matrix[np.ix_(env.legs_qvel_idx.RR, env.legs_qvel_idx.RR)])
-=======
-    mass_matrix_FL = mass_matrix[6:9, 6:9]
-    mass_matrix_FR = mass_matrix[9:12, 9:12]
-    mass_matrix_RL = mass_matrix[12:15, 12:15]
-    mass_matrix_RR = mass_matrix[15:18, 15:18]
-
-    # If the foot is not in stance, we can calculate the swing controller
-    if (current_contact[0] == 0):
-        tau_FL, \
-            desired_swing_foot_position_FL, \
-            desired_swing_foot_velocity_FL = stc.compute_swing_control(env.mjModel,
-                                                                       joints_pos_FL,
-                                                                       joints_vel_FL,
-                                                                       jac_feet.FL[0:3, 6:9],
-                                                                       jac_feet_dot.FL[0:3, 6:9],
-                                                                       lift_off_positions.FL,
-                                                                       nmpc_footholds[0],
-                                                                       swing_time[0],
-                                                                       feet_pos.FL,
-                                                                       feet_vel.FL,
-                                                                       h_FL,
-                                                                       mass_matrix_FL)
-
-    if (current_contact[1] == 0):
-        tau_FR, \
-            desired_swing_foot_position_FR, \
-            desired_swing_foot_velocity_FR = stc.compute_swing_control(env.mjModel,
-                                                                       joints_pos_FR,
-                                                                       joints_vel_FR,
-                                                                       jac_feet.FR[0:3, 9:12],
-                                                                       jac_feet_dot.FR[0:3, 9:12],
-                                                                       lift_off_positions.FR,
-                                                                       nmpc_footholds[1],
-                                                                       swing_time[1],
-                                                                       feet_pos.FR,
-                                                                       feet_vel.FR,
-                                                                       h_FR,
-                                                                       mass_matrix_FR)
-
-    if (current_contact[2] == 0):
-        tau_RL, \
-            desired_swing_foot_position_RL, \
-            desired_swing_foot_velocity_RL = stc.compute_swing_control(env.mjModel,
-                                                                       joints_pos_RL,
-                                                                       joints_vel_RL,
-                                                                       jac_feet.RL[0:3, 12:15],
-                                                                       jac_feet_dot.RL[0:3, 12:15],
-                                                                       lift_off_positions.RL,
-                                                                       nmpc_footholds[2],
-                                                                       swing_time[2],
-                                                                       feet_pos.RL,
-                                                                       feet_vel.RL,
-                                                                       h_RL,
-                                                                       mass_matrix_RL)
-
-    if (current_contact[3] == 0):
-        tau_RR, \
-            desired_swing_foot_position_RR, \
-            desired_swing_foot_velocity_RR = stc.compute_swing_control(env.mjModel,
-                                                                       joints_pos_RR,
-                                                                       joints_vel_RR,
-                                                                       jac_feet.RR[0:3, 15:18],
-                                                                       jac_feet_dot.RR[0:3, 15:18],
-                                                                       lift_off_positions.RR,
-                                                                       nmpc_footholds[3],
-                                                                       swing_time[3],
-                                                                       feet_pos.RR,
-                                                                       feet_vel.RR,
-                                                                       h_RR,
-                                                                       mass_matrix_RR)
->>>>>>> 87f7f745
 
     for leg_id, leg_name in enumerate(legs_order):
         if current_contact[leg_id] == 0:
