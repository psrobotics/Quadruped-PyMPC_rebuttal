--- conflicted
+++ resolved
@@ -82,20 +82,8 @@
         self.ocp = self.create_ocp_solver_description(acados_model)
         
         self.ocp.code_export_directory = dir_path + '/c_generated_code'
-<<<<<<< HEAD
-        # if (not os.path.isdir(dir_path + "/c_generated_code") or os.listdir(dir_path + "/c_generated_code") == []):
+        
         self.acados_ocp_solver =  AcadosOcpSolver(self.ocp, json_file=self.ocp.code_export_directory + "/centroidal_nmpc" + ".json")
-
-        # else :
-        #     self.acados_ocp_solver =  AcadosOcpSolver(self.ocp, json_file=self.ocp.code_export_directory + "/centroidal_nmpc" + ".json", build = False, generate = True)
-=======
-        #if (not os.path.isdir(dir_path + "/c_generated_code") or os.listdir(dir_path + "/c_generated_code") == []):
-        self.acados_ocp_solver =  AcadosOcpSolver(self.ocp, json_file=self.ocp.code_export_directory + "/centroidal_nmpc" + ".json")
- 
-        #else :
-        #    self.acados_ocp_solver =  AcadosOcpSolver(self.ocp, json_file=self.ocp.code_export_directory + "/centroidal_nmpc" + ".json", build = False, generate = True)
->>>>>>> 2192750c
-
 
         # Initialize solver
         for stage in range(self.horizon + 1):
